--- conflicted
+++ resolved
@@ -6,19 +6,13 @@
 def test_tv_denoising():
     """Test the correctness of the TV denoising problem."""
     # true_img = np.array([[0.1, 0.2, 0.3], [0.4, 0.5, 0.6], [0.7, 0.8, 0.9]])
-<<<<<<< HEAD
     np.random.seed(0)
     sz = 5
     true_img = 0.5*np.random.randn(sz, sz)    
-=======
-    sz = 15
-    true_img = 0.5 * np.random.randn(sz, sz)
->>>>>>> 15fbb449
     # noisy_img = np.array([[0.1, 0.2, 0.2], [0.2, 0.2, 0.2], [0.2, 0.2, 0.2]])
     noisy_img = true_img + 0.05 * np.random.randn(*true_img.shape)
     model = TVRegularized(true_img, noisy_img, epsilon=1e-8)
     # x0 = np.concatenate([true_img.flatten(), 1e-5*np.ones(30), 1e-5*np.ones(1)])
-<<<<<<< HEAD
     res,x_opt,fun_opt = model.solve(print_level=5)
 
     u, q, alpha = model.objective_func.parse_vars(x_opt)
@@ -27,9 +21,6 @@
     print(f"u: {u}")
     print(f"q: {q}")
     print(f"alpha: {alpha}")
-=======
-    res, x_opt, fun_opt = model.solve(print_level=5)
->>>>>>> 15fbb449
     print(f"res: {res}")
 
     # Assert correctness
